// Mgmt
// Copyright (C) 2013-2022+ James Shubin and the project contributors
// Written by James Shubin <james@shubin.ca> and the project contributors
//
// This program is free software: you can redistribute it and/or modify
// it under the terms of the GNU General Public License as published by
// the Free Software Foundation, either version 3 of the License, or
// (at your option) any later version.
//
// This program is distributed in the hope that it will be useful,
// but WITHOUT ANY WARRANTY; without even the implied warranty of
// MERCHANTABILITY or FITNESS FOR A PARTICULAR PURPOSE.  See the
// GNU General Public License for more details.
//
// You should have received a copy of the GNU General Public License
// along with this program.  If not, see <http://www.gnu.org/licenses/>.

package interfaces

import (
	"fmt"
	"strings"

	"github.com/purpleidea/mgmt/engine"
	"github.com/purpleidea/mgmt/lang/types"
	"github.com/purpleidea/mgmt/pgraph"
)

// FuncSig is the simple signature that is used throughout our implementations.
type FuncSig = func([]types.Value) (types.Value, error)

// Info is a static representation of some information about the function. It is
// used for static analysis and type checking. If you break this contract, you
// might cause a panic.
type Info struct {
	Pure bool        // is the function pure? (can it be memoized?)
	Memo bool        // should the function be memoized? (false if too much output)
	Slow bool        // is the function slow? (avoid speculative execution)
	Sig  *types.Type // the signature of the function, must be KindFunc
	Err  error       // is this a valid function, or was it created improperly?
}

// Init is the structure of values and references which is passed into all
// functions on initialization.
type Init struct {
	Hostname string // uuid for the host
	//Noop bool

	// Input is where a chan (stream) of values will get sent to this node.
	// The engine will close this `input` chan.
	Input chan types.Value

	// Output is the chan (stream) of values to get sent out from this node.
	// The Stream function must close this `output` chan.
	Output chan types.Value

	// Txn provides a transaction API that can be used to modify the
	// function graph while it is "running". This should not be used by most
	// nodes, and when it is used, it should be used carefully.
	Txn Txn

	// TODO: should we pass in a *Scope here for functions like template() ?
	World engine.World
	Debug bool
	Logf  func(format string, v ...interface{})
}

// Func is the interface that any valid func must fulfill. It is very simple,
// but still event driven. Funcs should attempt to only send values when they
// have changed.
// TODO: should we support a static version of this interface for funcs that
// never change to avoid the overhead of the goroutine and channel listener?
type Func interface {
<<<<<<< HEAD
	fmt.Stringer
=======
	fmt.Stringer // so that this can be stored as a Vertex
>>>>>>> d20fcbd8

	Validate() error // FIXME: this is only needed for PolyFunc. Get it moved and used!

	// Info returns some information about the function in question, which
	// includes the function signature. For a polymorphic function, this
	// might not be known until after Build was called. As a result, the
	// sig should be allowed to return a partial or variant type if it is
	// not known yet. This is because the Info method might be called
	// speculatively to aid in type unification.
	Info() *Info
	Init(*Init) error
	Stream() error
	Close() error
}

// PolyFunc is an interface for functions which are statically polymorphic. In
// other words, they are functions which before compile time are polymorphic,
// but after a successful compilation have a fixed static signature. This makes
// implementing what would appear to be generic or polymorphic instead something
// that is actually static and that still has the language safety properties.
// Our engine requires that by the end of compilation, everything is static.
// This is needed so that values can flow safely along the DAG that represents
// their execution. If the types could change, then we wouldn't be able to
// safely pass values around.
//
// NOTE: This interface is similar to OldPolyFunc, except that it uses a Unify
// method that works differently than the original Polymorphisms method. This
// allows us to build invariants that are used directly by the type unification
// solver.
type PolyFunc interface {
	Func // implement everything in Func but add the additional requirements

	// Unify returns the list of invariants that this func produces. It is a
	// way for a polymorphic function to describe its type requirements. It
	// would be expected for this function to return at least one
	// ExclusiveInvariant or GeneratorInvariant, since these are two common
	// mechanisms for polymorphic functions to describe their constraints.
	// The important realization behind this method is that the collecting
	// of possible invariants, must happen *before* the solver runs so that
	// the solver can look at all the available logic *simultaneously* to
	// find a solution if we want to be able to reliably solve for things.
	// The input argument that it receives is the expression pointer that it
	// is unifying against-- in other words, the pointer is its own handle.
	// This is different than the `obj` reference of this function
	// implementation because _that_ handle is not the object/pointer in the
	// AST that we're discussing when performing type unification. Put
	// another way: the Expr input is the ExprFunc, not the ExprCall.
	Unify(Expr) ([]Invariant, error)

	// Build takes the known type signature for this function and finalizes
	// this structure so that it is now determined, and ready to function as
	// a normal function would. (The normal methods in the Func interface
	// are all that should be needed or used after this point.)
	Build(*types.Type) error // then, you can get argNames from Info()
}

// OldPolyFunc is an interface for functions which are statically polymorphic.
// In other words, they are functions which before compile time are polymorphic,
// but after a successful compilation have a fixed static signature. This makes
// implementing what would appear to be generic or polymorphic instead something
// that is actually static and that still has the language safety properties.
type OldPolyFunc interface {
	Func // implement everything in Func but add the additional requirements

	// Polymorphisms returns a list of possible function type signatures. It
	// takes as input a list of partial "hints" as to limit the number of
	// possible results it returns. These partial hints take the form of a
	// function type signature (with as many types in it specified and the
	// rest set to nil) and any known static values for the input args. If
	// the partial type is not nil, then the Ord parameter must be of the
	// correct arg length. If any types are specified, then the array must
	// be of that length as well, with the known ones filled in. Some
	// static polymorphic functions require a minimal amount of hinting or
	// they will be unable to return any possible result that is not
	// infinite in length. If you expect to need to return an infinite (or
	// very large) amount of results, then you should return an error
	// instead. The arg names in your returned func type signatures should
	// be in the standardized "a..b..c" format. Use util.NumToAlpha if you
	// want to convert easily.
	Polymorphisms(*types.Type, []types.Value) ([]*types.Type, error)

	// Build takes the known type signature for this function and finalizes
	// this structure so that it is now determined, and ready to function as
	// a normal function would. (The normal methods in the Func interface
	// are all that should be needed or used after this point.)
	Build(*types.Type) error // then, you can get argNames from Info()
}

// NamedArgsFunc is a function that uses non-standard function arg names. If you
// don't implement this, then the argnames (if specified) must correspond to the
// a, b, c...z, aa, ab...az, ba...bz, and so on sequence.
type NamedArgsFunc interface {
	Func // implement everything in Func but add the additional requirements

	// ArgGen implements the arg name generator function. By default, we use
	// the util.NumToAlpha function when this interface isn't implemented...
	ArgGen(int) (string, error)
}

// FuncData is some data that is passed into the function during compilation. It
// helps provide some context about the AST and the deploy for functions that
// might need it.
// TODO: Consider combining this with the existing Data struct or more of it...
// TODO: Do we want to add line/col/file values here, and generalize this?
type FuncData struct {
	// Fs represents a handle to the filesystem that we're running on. This
	// is necessary for opening files if needed by import statements. The
	// file() paths used to get templates or other files from our deploys
	// come from here, this is *not* used to interact with the host file
	// system to manage file resources or other aspects.
	Fs engine.Fs

	// FsURI is the fs URI of the active filesystem. This is useful to pass
	// to the engine.World API for further consumption.
	FsURI string

	// Base directory (absolute path) that the running code is in. This is a
	// copy of the value from the Expr and Stmt Data struct for Init.
	Base string
}

// DataFunc is a function that accepts some context from the AST and deploy
// before Init and runtime. If you don't wish to accept this data, then don't
// implement this method and you won't get any. This is mostly useful for
// special functions that are useful in core.
// TODO: This could be replaced if a func ever needs a SetScope method...
type DataFunc interface {
	Func // implement everything in Func but add the additional requirements

	// SetData is used by the language to pass our function some code-level
	// context.
	SetData(*FuncData)
}

// FuncEdge links an output vertex (value) to an input vertex with a named
// argument.
type FuncEdge struct {
	Args []string // list of named args that this edge sends to
}

// String displays the list of arguments this edge satisfies. It is a required
// property to be a valid pgraph.Edge.
func (obj *FuncEdge) String() string {
	return strings.Join(obj.Args, ", ")
}

// Txn is the interface that the engine graph API makes available so that
// functions can modify the function graph dynamically while it is "running".
// This could be implemented in one of two methods.
//
// Method 1: Have a pair of graph Lock and Unlock methods. Queue up the work to
// do and when we "commit" the transaction, we're just queuing up the work to do
// and then we run it all surrounded by the lock.
//
// Method 2: It's possible that we might eventually be able to actually modify
// the running graph without even causing it to pause at all. In this scenario,
// the "commit" would just directly perform those operations without even using
// the Lock and Unlock mutex operations. This is why we don't expose those in
// the API. It's also safer because someone can't forget to run Unlock which
// would block the whole code base.
type Txn interface {
	// AddVertex adds a vertex to the running graph. The operation will get
	// completed when Commit is run.
	// XXX: should this be interfaces.Expr instead of pgraph.Vertex ?
	AddVertex(...pgraph.Vertex) Txn

	// AddEdge adds an edge to the running graph. The operation will get
	// completed when Commit is run.
	// XXX: should this be interfaces.Expr instead of pgraph.Vertex ?
	// XXX: should this be interfaces.FuncEdge instead of pgraph.Edge ?
	AddEdge(pgraph.Vertex, pgraph.Vertex, pgraph.Edge) Txn

	// DeleteVertex adds a vertex to the running graph. The operation will
	// get completed when Commit is run.
	// XXX: should this be interfaces.Expr instead of pgraph.Vertex ?
	DeleteVertex(...pgraph.Vertex) Txn

	// DeleteEdge adds a vertex to the running graph. The operation will get
	// completed when Commit is run.
	// XXX: should this be interfaces.FuncEdge instead of pgraph.Edge ?
	DeleteEdge(...pgraph.Edge) Txn

	// Commit runs the pending transaction.
	Commit() error

	// Clear erases any pending transactions that weren't committed yet.
	Clear()
}

type ReversibleTxn struct {
	// The Txn which will do the actual work of adding and deleting.
	InnerTxn Txn

	// The vertices and edges that were added since the last call to Reverse().
	vertices []pgraph.Vertex
	edges    []pgraph.Edge
}

func (obj *ReversibleTxn) AddVertex(v pgraph.Vertex) {
	obj.InnerTxn = obj.InnerTxn.AddVertex(v)
	obj.vertices = append(obj.vertices, v)
}

func (obj *ReversibleTxn) AddEdge(v1, v2 pgraph.Vertex, e pgraph.Edge) {
	obj.InnerTxn = obj.InnerTxn.AddEdge(v1, v2, e)
	obj.edges = append(obj.edges, e)
}

func (obj *ReversibleTxn) Commit() error {
	return obj.InnerTxn.Commit()
}

// Removes all vertices and edges that were added since the last call to
// Reset(), even if they were committed.
func (obj *ReversibleTxn) Reset() {
	for _, e := range obj.edges {
		obj.InnerTxn.DeleteEdge(e)
	}
	for _, v := range obj.vertices {
		obj.InnerTxn.DeleteVertex(v)
	}
	obj.vertices = nil
	obj.edges = nil
}<|MERGE_RESOLUTION|>--- conflicted
+++ resolved
@@ -71,11 +71,7 @@
 // TODO: should we support a static version of this interface for funcs that
 // never change to avoid the overhead of the goroutine and channel listener?
 type Func interface {
-<<<<<<< HEAD
-	fmt.Stringer
-=======
 	fmt.Stringer // so that this can be stored as a Vertex
->>>>>>> d20fcbd8
 
 	Validate() error // FIXME: this is only needed for PolyFunc. Get it moved and used!
 
